--- conflicted
+++ resolved
@@ -1,12 +1,7 @@
 [package]
 name = "curv"
-<<<<<<< HEAD
 version = "0.2.0"
-=======
-version = "0.1.0"
 edition = "2018"
-
->>>>>>> e8f1ab6e
 
 [lib]
 crate-type = ["lib"]
@@ -20,25 +15,6 @@
 ecc = []
 
 [dependencies]
-rand = "0.6"
-<<<<<<< HEAD
-ring = "0.14.6"
-serde = "1.0"
-serde_derive = "1.0"
-serde_json = "1.0"
-merkle = { git = "https://github.com/KZen-networks/merkle.rs" }
-zeroize = "0.5.2"
-sha3 = "0.8.1"
-
-
-#[dependencies.sapling-crypto]
-#git = "https://github.com/zcash/librustzcash.git"
-#rev = "06da3b9ac8f278e5d4ae13088cf0a4c03d2c13f5"
-
-#[dependencies.pairing]
-#git = "https://github.com/zcash/librustzcash.git"
-#rev = "06da3b9ac8f278e5d4ae13088cf0a4c03d2c13f5"
-=======
 serde = "1.0"
 serde_derive = "1.0"
 zeroize = "0.10"
@@ -47,7 +23,6 @@
 hex = "^0.3"
 merkle-sha3 = "^0.1"
 blake2b_simd = "0.5.7"
->>>>>>> e8f1ab6e
 
 [dependencies.sapling-crypto]
 git = "https://github.com/omershlo/librustzcash.git"
