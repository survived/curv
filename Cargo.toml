--- conflicted
+++ resolved
@@ -9,7 +9,7 @@
 [features]
 default = ["rust-gmp"]
 ec_secp256k1 = ["rust-gmp" ,"ecc", "secp256k1"]
-ec_ristretto = ["rust-gmp", "ecc" , "curve25519-dalek"]
+ec_ristretto = ["rust-gmp", "ecc" , "curve25519-dalek", "blake2-rfc"]
 ec_ed25519 = ["rust-gmp", "ecc" , "cryptoxide"]
 ec_jubjub = ["rust-gmp", "ecc" , "pairing", "sapling-crypto"]
 ecc = []
@@ -40,15 +40,13 @@
 [dependencies.pairing]
 git = "https://github.com/omershlo/librustzcash.git"
 rev = "3e667406323430813f6dbae2a60b5a83046fa20a"
-<<<<<<< HEAD
+optional = true
 
 [dependencies.blake2-rfc]
 git = "https://github.com/gtank/blake2-rfc"
 rev = "7a5b5fc99ae483a0043db7547fb79a6fa44b88a9"
+optional = true
 
-=======
-optional = true
->>>>>>> ab4aed0e
 
 [dependencies.rust-gmp]
 version = "0.5.0"
